--- conflicted
+++ resolved
@@ -1,11 +1,8 @@
 from stem.control import (Controller, EventType, Listener)
 from stem import (SocketError, InvalidRequest, UnsatisfiableRequest)
 from stem.connection import IncorrectSocketType
-<<<<<<< HEAD
 import stem.process
-=======
 from stem.descriptor.router_status_entry import RouterStatusEntryV3
->>>>>>> afde9849
 from configparser import ConfigParser
 from threading import RLock
 import copy
@@ -153,7 +150,6 @@
     return c
 
 
-<<<<<<< HEAD
 def launch_tor(conf):
     assert isinstance(conf, ConfigParser)
     section = conf['tor']
@@ -229,7 +225,8 @@
     assert is_controller_okay(controller)
     socks_ports = controller.get_listeners(Listener.SOCKS)
     return socks_ports[0]
-=======
+
+
 def only_relays_with_bandwidth(controller, relays, min_bw=None, max_bw=None):
     '''
     Given a list of relays, only return those that optionally have above
@@ -258,5 +255,4 @@
     circ = controller.get_circuit(circ_id)
     return '[' +\
         ' -> '.join(['{} ({})'.format(n, fp[0:8]) for fp, n in circ.path]) +\
-        ']'
->>>>>>> afde9849
+        ']'