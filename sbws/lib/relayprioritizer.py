--- conflicted
+++ resolved
@@ -84,30 +84,17 @@
                 # Calculate freshness as the remaining time until this result
                 # is no longer valid
                 freshness = result.time - oldest_allowed
-<<<<<<< HEAD
-                if isinstance(result, ResultError):
-                    # Reduce the freshness for results containing errors so
-                    # that they are not de-prioritized as much. This way, we
-                    # will come back to them sooner to try again.
-                    assert result.freshness_reduction_factor >= 0.0
-                    assert result.freshness_reduction_factor <= 1.0
-                    # After several days, these would log many relays.
-=======
                 if isinstance(result, ResultError) \
                         and prioritize_result_error is True:
->>>>>>> 40a94b4a
                     # log.debug('Cutting freshness for a %s result by %d%% for'
                     #           ' %s', result.type.value,
                     #           result.freshness_reduction_factor * 100,
                     #           relay.nickname)
-<<<<<<< HEAD
-=======
                     # result.freshness_reduction_factor are hard-coded values
                     # on how much prioritize measurements that failed
                     # depending on the type of error.
                     # In a future refactor, create these values on an algorithm
                     # or create constants.
->>>>>>> 40a94b4a
                     freshness *= max(1.0-result.freshness_reduction_factor, 0)
                 priority += freshness
             # In a future refactor, do not create a new attribute
@@ -118,12 +105,6 @@
 
         fn_tstop = Decimal(time.time())
         fn_tdelta = (fn_tstop - fn_tstart) * 1000
-<<<<<<< HEAD
-        log.debug('Spent %f msecs calculating relay best priority', fn_tdelta)
-        # Finally, slowly return the relays to the caller (after removing the
-        # priority member we polluted the variable with ...)
-        for relay in relays[0:cutoff]:
-=======
         log.info('Spent %f msecs calculating relay best priority', fn_tdelta)
 
         # Return a fraction of relays in the network if return_fraction is
@@ -132,7 +113,6 @@
                      self.min_to_return)
         upper_limit = cutoff if return_fraction else len(relays)
         for relay in relays[0:upper_limit]:
->>>>>>> 40a94b4a
             log.debug('Returning next relay %s with priority %f',
                       relay.nickname, relay.priority)
             # In a future refactor, a new attribute should not be created,
