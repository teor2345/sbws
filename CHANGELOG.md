--- conflicted
+++ resolved
@@ -11,12 +11,9 @@
 
 - Update python minimal version in setup (#28043)
 - Catch unhandled exception when we fail to resolve a domain name (#28141)
-<<<<<<< HEAD
 - Bandwidth filtered is the maximum between the bandwidth measurements and
   their mean, not the minimum (#28215)
-=======
 - Stop measuring the same relay by two threads(#28061)
->>>>>>> 565350c4
 
 ### Changed
 
