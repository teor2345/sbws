# Minimum configuration that needs to be customized
[scanner]
# A human-readable string with chars in a-zA-Z0-9 to identify your scanner
nickname = sbws_default

[destinations]
# a destination can be disabled changing `on` by `off`
foo = on

[destinations.foo]
# the domain and path to the 1GB file.
url = https://example.com/does/not/exist.bin
<<<<<<< HEAD


## The following logging options are set by default.
## There is no need to change them unless other options are prefered.
; [logging]
; # Whether or not to log to a rotating file the directory paths.log_dname
; to_file = yes
; # Whether or not to log to stdout
; to_stdout = yes
; # Whether or not to log to syslog
; # NOTE that when sbws is launched by systemd, stdout goes to journal and
; # syslog.
; to_syslog = no

; # Level to log at. Debug, info, warning, error, critical.
; # `level` must be set to the lower of all the handler levels.
; level = debug
; to_file_level = debug
; to_stdout_level = info
; to_syslog_level = info
; # Format string to use when logging
; format = %(module)s[%(process)s]: <%(levelname)s> %(message)s
; # verbose formatter useful for debugging
; to_file_format = %(asctime)s %(levelname)s %(threadName)s %(filename)s:%(lineno)s - %(funcName)s - %(message)s
; # Not adding %(asctime)s to to stdout since it'll go to syslog when using
; # systemd, and it'll have already the date.
; to_stdout_format = ${format}
; to_syslog_format = ${format}
=======
# To disable certificate validation, uncomment the following
# verify = False
>>>>>>> 216b29bd
<|MERGE_RESOLUTION|>--- conflicted
+++ resolved
@@ -10,7 +10,6 @@
 [destinations.foo]
 # the domain and path to the 1GB file.
 url = https://example.com/does/not/exist.bin
-<<<<<<< HEAD
 
 
 ## The following logging options are set by default.
@@ -39,7 +38,6 @@
 ; # systemd, and it'll have already the date.
 ; to_stdout_format = ${format}
 ; to_syslog_format = ${format}
-=======
+
 # To disable certificate validation, uncomment the following
-# verify = False
->>>>>>> 216b29bd
+# verify = False