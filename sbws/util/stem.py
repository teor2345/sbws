from stem.control import (Controller, Listener)
from stem import (SocketError, InvalidRequest, UnsatisfiableRequest,
                  OperationFailed, ControllerError, InvalidArguments,
                  ProtocolError)
from stem.connection import IncorrectSocketType
import stem.process
from configparser import ConfigParser
from threading import RLock
import copy
import logging
import os
from sbws.globals import fail_hard
from sbws.globals import TORRC_STARTING_POINT

log = logging.getLogger(__name__)
stream_building_lock = RLock()


def attach_stream_to_circuit_listener(controller, circ_id):
    ''' Returns a function that should be given to add_event_listener(). It
    looks for newly created streams and attaches them to the given circ_id '''

    def closure_stream_event_listener(st):
        if st.status == 'NEW' and st.purpose == 'USER':
            log.debug('Attaching stream %s to circ %s %s', st.id, circ_id,
                      circuit_str(controller, circ_id))
            try:
                controller.attach_stream(st.id, circ_id)
            except (UnsatisfiableRequest, InvalidRequest) as e:
                log.warning('Couldn\'t attach stream to circ %s: %s',
                            circ_id, e)
            except OperationFailed as e:
                log.exception("Error attaching stream %s to circ %s: %s",
                              st.id, circ_id, e)
        else:
            pass
    return closure_stream_event_listener


def add_event_listener(controller, func, event):
    try:
        controller.add_event_listener(func, event)
    except ProtocolError as e:
        log.exception("Exception trying to add event listener %s", e)


def remove_event_listener(controller, func):
    try:
        controller.remove_event_listener(func)
    except ProtocolError as e:
        log.exception("Exception trying to remove event %s", e)


def init_controller(port=None, path=None, set_custom_stream_settings=True):
    # NOTE: we do not currently support a control port even though the rest of
    # this function will pretend like port could be set.
    assert port is None
    # make sure only one is set
    assert port is not None or path is not None
    assert not (port is not None and path is not None)
    # and for the one that is set, make sure it is likely valid
    assert port is None or isinstance(port, int)
    assert path is None or isinstance(path, str)
    c = None
    if port:
        c = _init_controller_port(port)
        if not c:
            return None, 'Unable to reach tor on control port'
    else:
        c = _init_controller_socket(path)
        if not c:
            return None, 'Unable to reach tor on control socket'
    assert c is not None
    if set_custom_stream_settings:
        c.set_conf('__DisablePredictedCircuits', '1')
        c.set_conf('__LeaveStreamsUnattached', '1')
    return c, ''


def is_bootstrapped(c):
    try:
        line = c.get_info('status/bootstrap-phase')
    except (ControllerError, InvalidArguments, ProtocolError) as e:
        log.exception("Error trying to check bootstrap phase %s", e)
        return False
    state, _, progress, *_ = line.split()
    progress = int(progress.split('=')[1])
    if state == 'NOTICE' and progress == 100:
        return True
    log.debug('Not bootstrapped. state={} progress={}'.format(state, progress))
    return False


def _init_controller_port(port):
    assert isinstance(port, int)
    try:
        c = Controller.from_port(port=port)
        c.authenticate()
    except (IncorrectSocketType, SocketError):
        return None
    # TODO: Allow for auth via more than just CookieAuthentication
    return c


def _init_controller_socket(socket):
    assert isinstance(socket, str)
    try:
        c = Controller.from_socket_file(path=socket)
        c.authenticate()
    except (IncorrectSocketType, SocketError):
        log.debug("Error initting controller socket: socket error.")
        return None
    except Exception as e:
        log.exception("Error initting controller socket: %s", e)
        return None
    # TODO: Allow for auth via more than just CookieAuthentication
    return c


<<<<<<< HEAD
def launch_tor(conf):
    assert isinstance(conf, ConfigParser)
    # Inform Tor is being launched, since it takes some seconds.
    log.info("Launching Tor...")
    os.makedirs(conf.getpath('tor', 'datadir'), mode=0o700, exist_ok=True)
    os.makedirs(conf.getpath('tor', 'log'), exist_ok=True)
    os.makedirs(conf.getpath('tor', 'run_dpath'), mode=0o700, exist_ok=True)
    # Bare minimum things, more or less
    torrc = copy.deepcopy(TORRC_STARTING_POINT)
    # Very important and/or common settings that we don't know until runtime
    torrc.update({
        'DataDirectory': conf.getpath('tor', 'datadir'),
        'PidFile': conf.getpath('tor', 'pid'),
        'ControlSocket': conf.getpath('tor', 'control_socket'),
        'Log': [
            'NOTICE file {}'.format(os.path.join(conf.getpath('tor', 'log'),
                                                 'notice.log')),
        ],
        # Things needed to make circuits fail a little faster. We get the
        # circuit_timeout as a string instead of an int on purpose: stem only
        # accepts strings.
        'LearnCircuitBuildTimeout': '0',
        'CircuitBuildTimeout': conf['general']['circuit_timeout'],
    })
    # This block of code reads additional torrc lines from the user's
    # config.ini so they can add arbitrary additional options.
    #
    # The user can't replace our options, only add to them. For example,
    # there's no way to remove 'SocksPort auto' (if it is still in
    # TORRC_STARTING_POINT). If you add a SocksPort in your config.ini, you'll
    # open two socks ports.
    #
    # As an example, maybe the user hates their HDD and wants to fill it with
    # debug logs, and wants to tell Tor to use only 1 CPU core.
    #
    #     [tor]
    #     extra_lines =
    #         Log debug file /tmp/tor-debug.log
    #         NumCPUs 1
    for line in conf['tor']['extra_lines'].split('\n'):
=======
def parse_user_torrc_config(torrc, torrc_text):
    """Parse the user configuration torrc text call `extra_lines`
    to a dictionary suitable to use with stem and return a new torrc
    dictionary that merges that dictionary with the existing torrc.
    Example:
        [tor]
        extra_lines =
            Log debug file /tmp/tor-debug.log
            NumCPUs 1
    """
    torrc_dict = torrc.copy()
    for line in torrc_text.split('\n'):
>>>>>>> 830ef6b6
        # Remove leading and trailing whitespace, if any
        line = line.strip()
        # Ignore blank lines
        if len(line) < 1:
            continue
        # The way stem handles configuring Tor with a dictionary is the first
        # word is a key and the remaining words are the value.
        kv = line.split(None, 1)
        if len(kv) < 2:
            fail_hard('All torrc lines must have 2 or more words. "%s" has '
                      'fewer', line)
        key, value = kv
        log.debug('Adding "%s %s" to torrc with which we are launching Tor',
                  key, value)
        # It's really easy to add to the torrc if the key doesn't exist
        if key not in torrc:
            torrc_dict.update({key: value})
        # But if it does, we have to make a list of values. For example, say
        # the user wants to add a SocksPort and we already have
        # 'SocksPort auto' in the torrc. We'll go from
        #     torrc['SocksPort'] == 'auto'
        # to
        #     torrc['SocksPort'] == ['auto', '9050']
        else:
            existing_val = torrc[key]
            if isinstance(existing_val, str):
                torrc_dict.update({key: [existing_val, value]})
            else:
                assert isinstance(existing_val, list)
                existing_val.append(value)
                torrc_dict.update({key: existing_val})
    return torrc_dict


def launch_tor(conf):
    assert isinstance(conf, ConfigParser)
    os.makedirs(conf.getpath('tor', 'datadir'), mode=0o700, exist_ok=True)
    os.makedirs(conf.getpath('tor', 'log'), exist_ok=True)
    os.makedirs(conf.getpath('tor', 'run_dpath'), mode=0o700, exist_ok=True)
    # Bare minimum things, more or less
    torrc = copy.deepcopy(TORRC_STARTING_POINT)
    # Very important and/or common settings that we don't know until runtime
    torrc.update({
        'DataDirectory': conf.getpath('tor', 'datadir'),
        'PidFile': conf.getpath('tor', 'pid'),
        'ControlSocket': conf.getpath('tor', 'control_socket'),
        'Log': [
            'NOTICE file {}'.format(os.path.join(conf.getpath('tor', 'log'),
                                                 'notice.log')),
        ],
        # Things needed to make circuits fail a little faster. We get the
        # circuit_timeout as a string instead of an int on purpose: stem only
        # accepts strings.
        'LearnCircuitBuildTimeout': '0',
        'CircuitBuildTimeout': conf['general']['circuit_timeout'],
    })

    torrc = parse_user_torrc_config(torrc, conf['tor']['extra_lines'])
    # Finally launch Tor
    try:
        stem.process.launch_tor_with_config(
            torrc, init_msg_handler=log.debug, take_ownership=True)
    except Exception as e:
        fail_hard('Error trying to launch tor: %s', e)
    # And return a controller to it
    cont = _init_controller_socket(conf.getpath('tor', 'control_socket'))
    # Because we build things by hand and can't set these before Tor bootstraps
    try:
        cont.set_conf('__DisablePredictedCircuits', '1')
        cont.set_conf('__LeaveStreamsUnattached', '1')
    except (ControllerError, InvalidArguments, InvalidRequest) as e:
        log.exception("Error trying to launch tor: %s. "
                      "Maybe the tor directory is being used by other "
                      "sbws instance?", e)
        exit(1)
    log.info('Started and connected to Tor %s via %s', cont.get_version(),
             conf.getpath('tor', 'control_socket'))
    return cont


def get_socks_info(controller):
    ''' Returns the first SocksPort Tor is configured to listen on, in the form
    of an (address, port) tuple '''
    try:
        socks_ports = controller.get_listeners(Listener.SOCKS)
        return socks_ports[0]
    except ControllerError as e:
        log.exception("Exception trying to get socks info: %e.", e)
        exit(1)


def only_relays_with_bandwidth(controller, relays, min_bw=None, max_bw=None):
    '''
    Given a list of relays, only return those that optionally have above
    **min_bw** and optionally have below **max_bw**, inclusively. If neither
    min_bw nor max_bw are given, essentially just returns the input list of
    relays.
    '''
    assert min_bw is None or min_bw >= 0
    assert max_bw is None or max_bw >= 0
    ret = []
    for relay in relays:
        assert hasattr(relay, 'consensus_bandwidth')
        if min_bw is not None and relay.consensus_bandwidth < min_bw:
            continue
        if max_bw is not None and relay.consensus_bandwidth > max_bw:
            continue
        ret.append(relay)
    return ret


def circuit_str(controller, circ_id):
    assert isinstance(circ_id, str)
    int(circ_id)
    try:
        circ = controller.get_circuit(circ_id)
    except ValueError as e:
        log.warning('Circuit %s no longer seems to exist so can\'t return '
                    'a valid circuit string for it: %s', circ_id, e)
        return None
    except ControllerError as e:
        log.exception("Exception trying to get circuit string %s", e)
        return None
    return '[' +\
        ' -> '.join(['{} ({})'.format(n, fp[0:8]) for fp, n in circ.path]) +\
        ']'<|MERGE_RESOLUTION|>--- conflicted
+++ resolved
@@ -117,48 +117,6 @@
     return c
 
 
-<<<<<<< HEAD
-def launch_tor(conf):
-    assert isinstance(conf, ConfigParser)
-    # Inform Tor is being launched, since it takes some seconds.
-    log.info("Launching Tor...")
-    os.makedirs(conf.getpath('tor', 'datadir'), mode=0o700, exist_ok=True)
-    os.makedirs(conf.getpath('tor', 'log'), exist_ok=True)
-    os.makedirs(conf.getpath('tor', 'run_dpath'), mode=0o700, exist_ok=True)
-    # Bare minimum things, more or less
-    torrc = copy.deepcopy(TORRC_STARTING_POINT)
-    # Very important and/or common settings that we don't know until runtime
-    torrc.update({
-        'DataDirectory': conf.getpath('tor', 'datadir'),
-        'PidFile': conf.getpath('tor', 'pid'),
-        'ControlSocket': conf.getpath('tor', 'control_socket'),
-        'Log': [
-            'NOTICE file {}'.format(os.path.join(conf.getpath('tor', 'log'),
-                                                 'notice.log')),
-        ],
-        # Things needed to make circuits fail a little faster. We get the
-        # circuit_timeout as a string instead of an int on purpose: stem only
-        # accepts strings.
-        'LearnCircuitBuildTimeout': '0',
-        'CircuitBuildTimeout': conf['general']['circuit_timeout'],
-    })
-    # This block of code reads additional torrc lines from the user's
-    # config.ini so they can add arbitrary additional options.
-    #
-    # The user can't replace our options, only add to them. For example,
-    # there's no way to remove 'SocksPort auto' (if it is still in
-    # TORRC_STARTING_POINT). If you add a SocksPort in your config.ini, you'll
-    # open two socks ports.
-    #
-    # As an example, maybe the user hates their HDD and wants to fill it with
-    # debug logs, and wants to tell Tor to use only 1 CPU core.
-    #
-    #     [tor]
-    #     extra_lines =
-    #         Log debug file /tmp/tor-debug.log
-    #         NumCPUs 1
-    for line in conf['tor']['extra_lines'].split('\n'):
-=======
 def parse_user_torrc_config(torrc, torrc_text):
     """Parse the user configuration torrc text call `extra_lines`
     to a dictionary suitable to use with stem and return a new torrc
@@ -171,7 +129,6 @@
     """
     torrc_dict = torrc.copy()
     for line in torrc_text.split('\n'):
->>>>>>> 830ef6b6
         # Remove leading and trailing whitespace, if any
         line = line.strip()
         # Ignore blank lines
