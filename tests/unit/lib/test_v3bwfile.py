# -*- coding: utf-8 -*-
"""Test generation of bandwidth measurements document (v3bw)"""
import json
import math
import os.path

from sbws import __version__ as version
from sbws.globals import (SPEC_VERSION, SBWS_SCALING, TORFLOW_SCALING,
                          MIN_REPORT, TORFLOW_ROUND_DIG, PROP276_ROUND_DIG)
from sbws.lib.resultdump import Result, load_result_file, ResultSuccess
from sbws.lib.v3bwfile import (V3BWHeader, V3BWLine, TERMINATOR, LINE_SEP,
                               KEYVALUE_SEP_V1, num_results_of_type,
                               V3BWFile, round_sig_dig)
from sbws.util.timestamp import now_fname, now_isodt_str, now_unixts

timestamp = 1523974147
timestamp_l = str(timestamp)
version_l = KEYVALUE_SEP_V1.join(['version', SPEC_VERSION])
software_l = KEYVALUE_SEP_V1.join(['software', 'sbws'])
software_version_l = KEYVALUE_SEP_V1.join(['software_version', version])
file_created = '2018-04-25T13:10:57'
file_created_l = KEYVALUE_SEP_V1.join(['file_created', file_created])
latest_bandwidth = '2018-04-17T14:09:07'
latest_bandwidth_l = KEYVALUE_SEP_V1.join(['latest_bandwidth',
                                          latest_bandwidth])
header_ls = [timestamp_l, version_l, file_created_l, latest_bandwidth_l,
             software_l, software_version_l, TERMINATOR]
header_str = LINE_SEP.join(header_ls) + LINE_SEP
earliest_bandwidth = '2018-04-16T14:09:07'
earliest_bandwidth_l = KEYVALUE_SEP_V1.join(['earliest_bandwidth',
                                            earliest_bandwidth])
generator_started = '2018-04-16T14:09:05'
generator_started_l = KEYVALUE_SEP_V1.join(['generator_started',
                                           generator_started])
header_extra_ls = [timestamp_l, version_l,
                   earliest_bandwidth_l, file_created_l, generator_started_l,
                   latest_bandwidth_l,
                   software_l, software_version_l, TERMINATOR]
header_extra_str = LINE_SEP.join(header_extra_ls) + LINE_SEP

# Line produced without any scaling.
raw_bwl_str = "bw=56 bw_mean=61423 bw_median=55656 "\
    "consensus_bandwidth=600000 consensus_bandwidth_is_unmeasured=False "\
    "desc_bw_avg=1000000000 desc_bw_bur=123456 desc_bw_obs_last=524288 "\
    "desc_bw_obs_mean=524288 error_circ=0 error_misc=0 error_stream=1 " \
    "master_key_ed25519=g+Shk00y9Md0hg1S6ptnuc/wWKbADBgdjT0Kg+TSF3s " \
    "nick=A " \
    "node_id=$AAAAAAAAAAAAAAAAAAAAAAAAAAAAAAAAAAAAAAAA rtt=456 success=1 " \
    "time=2018-04-17T14:09:07\n"

v3bw_str = header_extra_str + raw_bwl_str


def test_v3bwheader_str():
    """Test header str"""
    header = V3BWHeader(timestamp_l, file_created=file_created)
    assert header_str == str(header)


def test_v3bwheader_extra_str():
    """Test header str with additional headers"""
    header = V3BWHeader(timestamp_l,
                        file_created=file_created,
                        generator_started=generator_started,
                        earliest_bandwidth=earliest_bandwidth)
    assert header_extra_str == str(header)


def test_v3bwheader_from_lines():
    header_obj = V3BWHeader(timestamp_l,
                            file_created=file_created,
                            generator_started=generator_started,
                            earliest_bandwidth=earliest_bandwidth)
    header, _ = V3BWHeader.from_lines_v1(header_extra_ls)
    assert str(header_obj) == str(header)


def test_v3bwheader_from_text():
    header_obj = V3BWHeader(timestamp_l,
                            file_created=file_created,
                            generator_started=generator_started,
                            earliest_bandwidth=earliest_bandwidth)
    header, _ = V3BWHeader.from_text_v1(header_extra_str)
    assert str(header_obj) == str(header)


def test_num_results_of_type(result_success, result_error_stream):
    assert num_results_of_type([result_success], 'success') == 1
    assert num_results_of_type([result_error_stream], 'success') == 0
    assert num_results_of_type([result_success], 'error-stream') == 0
    assert num_results_of_type([result_error_stream], 'error-stream') == 1


def assert_round_sig_dig_any_digits(n, result):
    """Test that rounding n to any reasonable number of significant digits
       produces result."""
    max_digits_int64 = int(math.ceil(math.log10(2**64 - 1))) + 1
    for d in range(1, max_digits_int64 + 1):
        assert(round_sig_dig(n, digits=d) == result)


def assert_round_sig_dig_any_digits_error(n, elp_fraction=0.5):
    """Test that rounding n to any reasonable number of significant digits
       produces a result within elp_fraction * 10.0 ** -(digits - 1)."""
    max_digits_int64 = int(math.ceil(math.log10(2**64 - 1))) + 1
    for d in range(1, max_digits_int64 + 1):
        error_fraction = elp_fraction * (10.0 ** -(d - 1))
        # use ceil rather than round, to work around floating-point inaccuracy
        e = int(math.ceil(n * error_fraction))
        assert(round_sig_dig(n, digits=d) >= n - e)
        assert(round_sig_dig(n, digits=d) <= n + e)


def test_round_sig_dig():
    """Test rounding to a number of significant digits."""
    # Expected values
    assert(round_sig_dig(11, 1) == 10)
    assert(round_sig_dig(11, 2) == 11)

    assert(round_sig_dig(15, 1) == 20)
    assert(round_sig_dig(15, 2) == 15)

    assert(round_sig_dig(54, 1) == 50)
    assert(round_sig_dig(54, 2) == 54)

    assert(round_sig_dig(96, 1) == 100)
    assert(round_sig_dig(96, 2) == 96)

    assert(round_sig_dig(839, 1) == 800)
    assert(round_sig_dig(839, 2) == 840)
    assert(round_sig_dig(839, 3) == 839)

    assert(round_sig_dig(5789, 1) == 6000)
    assert(round_sig_dig(5789, 2) == 5800)
    assert(round_sig_dig(5789, 3) == 5790)
    assert(round_sig_dig(5789, 4) == 5789)

    assert(round_sig_dig(24103, 1) == 20000)
    assert(round_sig_dig(24103, 2) == 24000)
    assert(round_sig_dig(24103, 3) == 24100)
    assert(round_sig_dig(24103, 4) == 24100)
    assert(round_sig_dig(24103, 5) == 24103)

    assert(round_sig_dig(300000, 1) == 300000)

    # Floating-point values

    # Must round based on fractions, must not double-round
    assert(round_sig_dig(14, 1) == 10)
    assert(round_sig_dig(14.0, 1) == 10)
    assert(round_sig_dig(14.9, 1) == 10)
    assert(round_sig_dig(15.0, 1) == 20)
    assert(round_sig_dig(15.1, 1) == 20)

    assert(round_sig_dig(14, 2) == 14)
    assert(round_sig_dig(14.0, 2) == 14)
    assert(round_sig_dig(14.9, 2) == 15)
    assert(round_sig_dig(15.0, 2) == 15)
    assert(round_sig_dig(15.1, 2) == 15)

    # Must round to integer
    assert(round_sig_dig(14, 3) == 14)
    assert(round_sig_dig(14.0, 3) == 14)
    assert(round_sig_dig(14.9, 3) == 15)
    assert(round_sig_dig(15.0, 3) == 15)
    assert(round_sig_dig(15.1, 3) == 15)

    # Small integers
    assert_round_sig_dig_any_digits(0, 1)
    assert_round_sig_dig_any_digits(1, 1)
    assert_round_sig_dig_any_digits(2, 2)
    assert_round_sig_dig_any_digits(3, 3)
    assert_round_sig_dig_any_digits(4, 4)
    assert_round_sig_dig_any_digits(5, 5)
    assert_round_sig_dig_any_digits(6, 6)
    assert_round_sig_dig_any_digits(7, 7)
    assert_round_sig_dig_any_digits(8, 8)
    assert_round_sig_dig_any_digits(9, 9)
    assert_round_sig_dig_any_digits(10, 10)

    # Large values
    assert_round_sig_dig_any_digits_error(2**30)
    assert_round_sig_dig_any_digits_error(2**31)
    assert_round_sig_dig_any_digits_error(2**32)

    # the floating-point accuracy limit for this function is 2**73
    # on some machines
    assert_round_sig_dig_any_digits_error(2**62)
    assert_round_sig_dig_any_digits_error(2**63)
    assert_round_sig_dig_any_digits_error(2**64)

    # Out of range values: must round to 1
    assert_round_sig_dig_any_digits(-0.01, 1)
    assert_round_sig_dig_any_digits(-1, 1)
    assert_round_sig_dig_any_digits(-10.5, 1)
    assert_round_sig_dig_any_digits(-(2**31), 1)

    # test the transition points in the supported range
    # testing the entire range up to 1 million takes 100s
    for n in range(1, 20000):
        assert_round_sig_dig_any_digits_error(n)

    # use a step that is relatively prime, to increase the chance of
    # detecting errors
    for n in range(90000, 200000, 9):
        assert_round_sig_dig_any_digits_error(n)

    for n in range(900000, 2000000, 99):
        assert_round_sig_dig_any_digits_error(n)


def test_v3bwline_from_results_file(datadir):
    lines = datadir.readlines('results.txt')
    d = dict()
    for line in lines:
        r = Result.from_dict(json.loads(line.strip()))
        fp = r.fingerprint
        if fp not in d:
            d[fp] = []
        d[fp].append(r)
    bwl = V3BWLine.from_data(d, fp)
    # bw store now B, not KB
    bwl.bw = round(bwl.bw / 1000)
    assert raw_bwl_str == str(bwl)


def test_from_results_read(datadir, tmpdir, conf, args):
    results = load_result_file(str(datadir.join("results.txt")))
    expected_header = V3BWHeader(timestamp_l,
                                 earliest_bandwidth=earliest_bandwidth,
                                 latest_bandwidth=latest_bandwidth)
    raw_bwls = [V3BWLine.from_results(results[fp]) for fp in results]
    # Scale BWLines using torflow method, since it's the default and BWLines
    # bandwidth is the raw bandwidth.
    expected_bwls = V3BWFile.bw_torflow_scale(raw_bwls)
    expected_f = V3BWFile(expected_header, expected_bwls)
    # This way is going to convert bw to KB
    v3bwfile = V3BWFile.from_results(results)
    assert str(expected_f)[1:] == str(v3bwfile)[1:]
    output = os.path.join(args.output, now_fname())
    v3bwfile.write(output)


def test_from_arg_results_write(datadir, tmpdir, conf, args):
    results = load_result_file(str(datadir.join("results.txt")))
    v3bwfile = V3BWFile.from_results(results)
    output = os.path.join(args.output, now_fname())
    v3bwfile.write(output)
    assert os.path.isfile(output)


def test_from_arg_results_write_read(datadir, tmpdir, conf, args):
    results = load_result_file(str(datadir.join("results.txt")))
    v3bwfile = V3BWFile.from_results(results)
    output = os.path.join(args.output, now_fname())
    v3bwfile.write(output)
    with open(output) as fd:
        v3bw = fd.read()
    assert v3bw == str(v3bwfile)


def test_sbws_scale(datadir):
    results = load_result_file(str(datadir.join("results.txt")))
    v3bwfile = V3BWFile.from_results(results, scaling_method=SBWS_SCALING)
    assert v3bwfile.bw_lines[0].bw == 8


def test_torflow_scale(datadir):
    results = load_result_file(str(datadir.join("results.txt")))
<<<<<<< HEAD
    v3bwfile = V3BWFile.from_results(results, scaling_method=TORFLOW_SCALING)
    assert v3bwfile.bw_lines[0].bw == 120
    v3bwfile = V3BWFile.from_results(results, scaling_method=TORFLOW_SCALING,
                                     torflow_cap=0.0001)
    assert v3bwfile.bw_lines[0].bw == 120
    v3bwfile = V3BWFile.from_results(results, scaling_method=TORFLOW_SCALING,
                                     torflow_cap=1, torflow_round_digs=1)
    assert v3bwfile.bw_lines[0].bw == 100
=======
    v3bwfile = V3BWFile.from_results(results, scaling_method=TORFLOW_SCALING,
                                     round_digs=TORFLOW_ROUND_DIG)
    assert v3bwfile.bw_lines[0].bw == 524
    v3bwfile = V3BWFile.from_results(results, scaling_method=TORFLOW_SCALING,
                                     torflow_cap=0.0001,
                                     round_digs=TORFLOW_ROUND_DIG)
    assert v3bwfile.bw_lines[0].bw == 524
    v3bwfile = V3BWFile.from_results(results, scaling_method=TORFLOW_SCALING,
                                     torflow_cap=1,
                                     round_digs=TORFLOW_ROUND_DIG)
    assert v3bwfile.bw_lines[0].bw == 524
    v3bwfile = V3BWFile.from_results(results, scaling_method=TORFLOW_SCALING,
                                     torflow_cap=1,
                                     round_digs=PROP276_ROUND_DIG)
    assert v3bwfile.bw_lines[0].bw == 520
>>>>>>> 968f29eb


def test_results_away_each_other(datadir):
    min_num = 2
    secs_away = 86400  # 1d
    results = load_result_file(str(datadir.join("results_away.txt")))
    # A has 4 results, 3 are success, 2 are 1 day away, 1 is 12h away
    values = results["AAAAAAAAAAAAAAAAAAAAAAAAAAAAAAAAAAAAAAAA"]
    success_results = [r for r in values if isinstance(r, ResultSuccess)]
    assert len(success_results) >= min_num
    results_away = V3BWLine.results_away_each_other(success_results, secs_away)
    assert len(results_away) == 3
    # B has 2 results, 12h away from each other
    values = results["BBBBBBBBBBBBBBBBBBBBBBBBBBBBBBBBBBBBBBBB"]
    success_results = [r for r in values if isinstance(r, ResultSuccess)]
    assert len(success_results) >= min_num
    results_away = V3BWLine.results_away_each_other(success_results, secs_away)
    assert results_away is None
    secs_away = 43200  # 12h
    values = results["BBBBBBBBBBBBBBBBBBBBBBBBBBBBBBBBBBBBBBBB"]
    success_results = [r for r in values if isinstance(r, ResultSuccess)]
    assert len(success_results) >= min_num
    results_away = V3BWLine.results_away_each_other(success_results, secs_away)
    assert len(results_away) == 2
    # C has 1 result
    values = results["CCCCCCCCCCCCCCCCCCCCCCCCCCCCCCCCCCCCCCCC"]
    success_results = [r for r in values if isinstance(r, ResultSuccess)]
    assert len(success_results) < min_num


def test_measured_progress_stats(datadir):
    number_consensus_relays = 3
    bw_lines_raw = []
    statsd_exp = {'percent_eligible_relays': 100,
                  'minimum_percent_eligible_relays': 60,
                  'number_consensus_relays': 3,
                  'minimum_number_eligible_relays': 2,
                  'number_eligible_relays': 3}
    min_perc_reached_before = None
    results = load_result_file(str(datadir.join("results_away.txt")))
    for fp, values in results.items():
        # log.debug("Relay fp %s", fp)
        line = V3BWLine.from_results(values)
        if line is not None:
            bw_lines_raw.append(line)
    assert len(bw_lines_raw) == 3
    bw_lines = V3BWFile.bw_torflow_scale(bw_lines_raw)
    assert len(bw_lines) == 3
    statsd, success = V3BWFile.measured_progress_stats(
        bw_lines, number_consensus_relays, min_perc_reached_before)
    assert success
    assert statsd == statsd_exp
    number_consensus_relays = 6
    statsd, success = V3BWFile.measured_progress_stats(
        bw_lines, number_consensus_relays, min_perc_reached_before)
    assert not success
    statsd_exp = {'percent_eligible_relays': 50,
                  'minimum_percent_eligible_relays': 60,
                  'number_consensus_relays': 6,
                  'minimum_number_eligible_relays': 4,
                  'number_eligible_relays': 3}
    assert statsd_exp == statsd


def test_update_progress(datadir, tmpdir):
    bw_lines_raw = []
    number_consensus_relays = 6
    state = {}
    header = V3BWHeader(str(now_unixts()))
    results = load_result_file(str(datadir.join("results_away.txt")))
    for fp, values in results.items():
        # log.debug("Relay fp %s", fp)
        line = V3BWLine.from_results(values)
        if line is not None:
            bw_lines_raw.append(line)
    bwfile = V3BWFile(header, [])
    bwfile.update_progress(bw_lines_raw, header, number_consensus_relays,
                           state)
    assert header.percent_eligible_relays == '50'
    assert state.get('min_perc_reached') is None
    # Test that the headers are also included when there are enough eligible
    # relays
    number_consensus_relays = 3
    header = V3BWHeader(str(now_unixts()))
    bwfile.update_progress(bw_lines_raw, header, number_consensus_relays,
                           state)
    assert state.get('min_perc_reached') == now_isodt_str()
    assert header.minimum_number_eligible_relays == '2'
    assert header.minimum_percent_eligible_relays == str(MIN_REPORT)
    assert header.number_consensus_relays == '3'
    assert header.number_eligible_relays == '3'
    assert header.percent_eligible_relays == '100'<|MERGE_RESOLUTION|>--- conflicted
+++ resolved
@@ -267,16 +267,6 @@
 
 def test_torflow_scale(datadir):
     results = load_result_file(str(datadir.join("results.txt")))
-<<<<<<< HEAD
-    v3bwfile = V3BWFile.from_results(results, scaling_method=TORFLOW_SCALING)
-    assert v3bwfile.bw_lines[0].bw == 120
-    v3bwfile = V3BWFile.from_results(results, scaling_method=TORFLOW_SCALING,
-                                     torflow_cap=0.0001)
-    assert v3bwfile.bw_lines[0].bw == 120
-    v3bwfile = V3BWFile.from_results(results, scaling_method=TORFLOW_SCALING,
-                                     torflow_cap=1, torflow_round_digs=1)
-    assert v3bwfile.bw_lines[0].bw == 100
-=======
     v3bwfile = V3BWFile.from_results(results, scaling_method=TORFLOW_SCALING,
                                      round_digs=TORFLOW_ROUND_DIG)
     assert v3bwfile.bw_lines[0].bw == 524
@@ -292,7 +282,6 @@
                                      torflow_cap=1,
                                      round_digs=PROP276_ROUND_DIG)
     assert v3bwfile.bw_lines[0].bw == 520
->>>>>>> 968f29eb
 
 
 def test_results_away_each_other(datadir):
