--- conflicted
+++ resolved
@@ -595,12 +595,9 @@
                         'allowed', (1 - accuracy_ratio) * 100, margin * 100)
 
     @staticmethod
-<<<<<<< HEAD
-    def bw_torflow_scale(bw_lines, desc_bw_obs_type=TORFLOW_OBS_MEAN,
-=======
-    def is_max_bw_diff_perc_reachede(bw_lines, max_bw_diff_perc,
-                                   MAX_BW_DIFF_PERC):
-        sum_consensus_bw = sum([l.desc_obs_bw_bs_last for l in bw_lines])
+    def is_max_bw_diff_perc_reached(bw_lines,
+                                    max_bw_diff_perc=MAX_BW_DIFF_PERC):
+        sum_consensus_bw = sum([l.desc_bw_obs_last for l in bw_lines])
         sum_bw = sum([l.bw for l in bw_lines])
         diff = min(sum_consensus_bw, sum_bw) / max(sum_consensus_bw, sum_bw)
         diff_perc = diff * 100
@@ -613,8 +610,7 @@
         return False
 
     @staticmethod
-    def bw_torflow_scale(bw_lines, desc_obs_bws=TORFLOW_OBS_MEAN,
->>>>>>> 2abbad4f
+    def bw_torflow_scale(bw_lines, desc_bw_obs_type=TORFLOW_OBS_MEAN,
                          cap=TORFLOW_BW_MARGIN,
                          num_round_dig=TORFLOW_ROUND_DIG, reverse=False):
         """
