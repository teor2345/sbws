--- conflicted
+++ resolved
@@ -61,7 +61,6 @@
 
 BW_LINE_SIZE = 510
 
-<<<<<<< HEAD
 # Metadata to send in every requests, so that data servers can know which
 # scanners are using them.
 # In Requests these keys are case insensitive.
@@ -87,9 +86,7 @@
     'Range': '{}',
     'Accept-Encoding': 'identity',
 }
-=======
 DESTINATION_VERIFY_CERTIFICATE = True
->>>>>>> 216b29bd
 
 
 def fail_hard(*a, **kw):
