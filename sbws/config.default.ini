[paths]
<<<<<<< HEAD
datadir = ${sbws_home}/datadir
v3bw_fname = ${sbws_home}/v3bw.txt

[server.passwords]
=======

[destinations]
# The path part of the URL for a destination if not specified. For example,
# if defaul_path is /sbws.bin, then the following URLs will be treated the
# same.
# - http://example.com
# - http://example.com/sbws.bin
# Note that "https://example.com/" is not on the list. It's path is "/"
default_path = /sbws.bin
>>>>>>> afde9849

[helpers]
# Test the reachability of our configured helpers after this many seconds pass
reachability_test_every = 300

[general]
# Days into the past that measurements are considered valid
data_period = 5

[scanner]
# A human-readable string with chars in a-zA-Z0-9 to identify your scanner
nickname = IDidntEditTheSBWSConfig
# Maximum number of bytes to read for each sock.recv() call
max_recv_per_read = 1048576
# Limits on what download times are too fast/slow/etc.
download_toofast = 1
download_min = 5
download_target = 6
download_max = 10
# How many RTT measurements to make
num_rtts = 10
# Number of downloads with acceptable times we must have for a relay before
# moving on
num_downloads = 5
# The number of bytes to initially request from the server
initial_read_request = 16384
# How many measurements to make in parallel
measurement_threads = 3
# Whether or not to measure authorities
measure_authorities = off
# Minimum number of bytes we should ever try to download in a measurement
min_download_size = 1
# Maximum number of bytes we should ever try to download in a measurement
# 1073741824 == 1 GiB
max_download_size = 1073741824


[tor]
datadir = ${paths:sbws_home}/tor
control_socket = ${tor:datadir}/control_socket
control_cookie = ${tor:datadir}/control_cookie
log = ${tor:datadir}/log.txt
extra_lines =

[cleanup]
# After this many days, compress data files
stale_days = 10
# After this many days, delete data files
rotten_days = 90<|MERGE_RESOLUTION|>--- conflicted
+++ resolved
@@ -1,10 +1,8 @@
 [paths]
-<<<<<<< HEAD
 datadir = ${sbws_home}/datadir
 v3bw_fname = ${sbws_home}/v3bw.txt
 
 [server.passwords]
-=======
 
 [destinations]
 # The path part of the URL for a destination if not specified. For example,
@@ -14,7 +12,6 @@
 # - http://example.com/sbws.bin
 # Note that "https://example.com/" is not on the list. It's path is "/"
 default_path = /sbws.bin
->>>>>>> afde9849
 
 [helpers]
 # Test the reachability of our configured helpers after this many seconds pass
