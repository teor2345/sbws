# Changelog

All notable changes to this project will be documented in this file.

The format is based on [Keep a Changelog](http://keepachangelog.com/en/1.0.0/)
and this project adheres to [Semantic Versioning](http://semver.org/spec/v2.0.0.html).

## [Unreleased]

### Fixed

<<<<<<< HEAD
- Update python minimal version in setup (#28043)

### Changed

- Move ``examples/`` to ``docs/`` (#28040)
=======
- Number of results comparison and number of results away from each other are
  incorrect (#28041)
>>>>>>> a9deba5b

## [0.8.0] - 2018-10-08

**Important changes**:

- Implement Torflow scaling/aggregation to be able to substitute Torflow with
  sbws without affecting the bandwidth files results.
- Change stem dependency to 1.7.0, which removes the need for `dependency_links``
- Update and cleanup documentation

### Added

- Add system physical requirements section to INSTALL (#26937)
- Warn when there is not enough disk space (#26937)
- Implement Torflow scaling (#27108)
- Create methods to easy graph generation and obtain statistics
  to compare with current torflow results.(#27688)
- Implement rounding bw in bandwidth files to 2 insignificant digits(#27337)
- Filter results in order to include relays in the bandwidth file that:(#27338)
  - have at least two measured bandwidths
  - the measured bandwidths are within 24 hours of each other
  - have at least two descriptor observed bandwidths
  - the descriptor observed bandwidths are within 24 hours of each other

### Fixed

- Broken environment variable in default sbws config. To use envvar $FOO, write
  $$FOO in the config.
- Stop using directory as argument in integration tests (#27342)
- Fix typo getting configuration option to allow logging to file (#27960)
- Set int type to new arguments that otherwise would be string (#27918)
- Stop printing arguments default values, since they are printed by default
  (#27916)
- Use dash instead of underscore in new cli argument names (#27917)

### Changed

- sbws install doc is confusing (#27341)
  - Include system and Python dependencies in `INSTALL`.
  - Include dependencies for docs and tests in `INSTALL`.
  - Point to `DEPLOY` to run sbws.
  - Remove obsolete sections in `INSTALL`
  - Simplify `DEPLOY`, reuse terms in the `glossary`.
  - Remove obsolete ``sbws init`` from `DEPLOY`.
  - Point to config documentation.
  - Add, unify and reuse terms in `glossary`.
- refactor v3bwfile (#27386): move scaling method inside class
- use custom ``install_command`` to test installation commands while
  ``dependency_links`` is needed until #26914 is fixed. (#27704)
- documentation cleanup (#27773)
  - split, merge, simplify, extend, reorganize sections and files
- generate scales as Torflow by default (#27976)
- Replace stem ``dependency_links`` by stem 1.7.0 (#27705). This also eliminates
  the need for custom ``install_command`` in tox.

## [0.7.0] - 2018-08-09

**Important changes**:

- `cleanup/stale_days` is renamed to `cleanup/data_files_compress_after_days`
- `cleanup/rotten_days` is renamed to `cleanup/data_files_delete_after_days`
- sbws now takes as an argument the path to a config file (which contains
  `sbws_home`) instead of `sbws_home` (which contains the path to a config
file)

### Added

- Log line on start up with sbws version, platform info, and library versions
(trac#26751)
- Manual pages (#26926)

### Fixed

- Stop deleting the latest.v3bw symlink. Instead, do an atomic rename.
  (#26740)
- State file for storing the last time `sbws scanner` was started, and able to
  be used for storing many other types of state in the future. (GH#166)
- Log files weren't rotating. Now they are. (#26881)

### Changed

- Remove test data v3bw file and generate it from the same test. (#26736)
- Stop using food terms for cleanup-related config options
- Cleanup command now cleans up old v3bw files too (#26701)
- Make sbws more compatible with system packages: (#26862)
  - Allow a configuration file argument
  - Remove directory argument
  - Create minimal user configuration when running
  - Do not require to run a command to initialize
  - Initialize directories when running
  - Do not require configuration file inside directories specified by the
    configuration

## [0.6.0] - 2018-07-11

**Important changes**:

- The way users configure logging has changed. No longer are most users
  expected to be familiar with how to configure python's standard logging
library with a config file. Instead we've abstracted out the setting of log
level, format, and destinations to make these settings more accessible to
users. Expert users familiar with [the logging config file format][logconffmt]
can still make tweaks.

Summary of changes:

- Make logging configuration easier for the user.
- Add UML diagrams to documentation. They can be found in docs/source/images/
  and regenerated with `make umlsvg` in docs/.

[logconffmt]: https://docs.python.org/3/library/logging.config.html#logging-config-fileformat

### Added

- UML diagrams to documentation. In docs/ run `make umlsvg` to rebuild them.
  Requires graphviz to be installed.(GHPR#226)
- Add metadata to setup.py, useful for source/binary distributions.
- Add possibility to log to system log. (#26683)
- Add option to cleanup v3bw files. (#26701)

### Fixed

- Measure relays that have both Exit and BadExit as non-exits, which is how
  clients would use them. (GH#217)
- Could not init sbws because of a catch-22 related to logging configuration.
  Overhaul how logging is configured. (GH#186 GHPR#224)
- Call write method of V3BWFile class from the object instance. (#26671)
- Stop calculating median on empty list .(#26666)

### Changed

- Remove is_controller_ok. Instead catch possible controller exceptions and
log them

### Removed

- Two parsing/plotting scripts in scripts/tools/ that can now be found at
<https://github.com/pastly/v3bw-tools>

## [0.5.0] - 2018-06-26

**Important changes**:

- Result format changed, causing a version bump to 4. Updating sbws to 0.5.0
  will cause it to ignore results with version less than 4.

Summary of changes:

- Keep previously-generated v3bw files
- Allow a relay to limit its weight based on
  RelayBandwidthRate/MaxAdvertisedBandwidth
- 1 CPU usage optimization
- 1 memory usage optimization

### Added

- Use a relay's {,Relay}BandwidthRate/MaxAdvertisedBandwidth as an upper bound
  on the measurements we make for it. (GH#155)
- Ability to only consider results for a given relay valid if they came from
  when that relay is using its most recent known IP address. Thanks Juga.
(GH#154 GHPR#199)
- Maintenance script to help us find functions that are (probably) no longer
  being called.
- Integration test(s) for RelayPrioritizer (GHPR#206)
- Git/GitHub usage guidelines to CONTRIBUTING document (GH#208 GHPR#215)

### Fixed

- Make relay priority calculations take only ~5% of the time they used to (3s
  vs 60s) by using sets instead of lists when selecting non-Authority relays.
(GH#204)
- Make relay list refreshing take much less time by not allowing worker threads
  to dogpile on the CPU. Before they would all start requesting descriptors
from Tor at roughly the same time, causing us to overload our CPU core and make
the process take unnecessarily long. Now we let one thread do the work so it
can peg the CPU on its own and get the refresh done ASAP.
(GH#205)
- Catch a JSON decode exception on malformed results so sbws can continue
  gracefully (GH#210 GHPR#212)

### Changed

- Change the path where the Bandwidth List files are generated: now they are
  stored in `v3bw` directory, named `YYmmdd_HHMMSS.v3bw`, and previously
generated ones are kept. A `latest.v3bw` symlink is updated. (GH#179 GHPR#190)
- Code refactoring in the v3bw classes and generation area
- Replace v3bw-into-xy bash script with python script to handle a more complex
  v3bw file format (GH#182)

## [0.4.1] - 2018-06-14

### Changed

- If the relay to measure is an exit, put it in the exit position and choose a
  non-exit to help. Previously the relay to measure would always be the first
hop. (GH#181)
- Try harder to find a relay to help measure the target relay with two changes.
  Essentially: (1) Instead of only picking from relays that are 1.25 - 2.00
times faster than it by consensus weight, try (in order) to find a relay that
is at least 2.00, 1.75, 1.50, 1.25, or 1.00 times as fast. If that fails,
instead of giving up, (2) pick the fastest relay in the network instead of
giving up. This compliments the previous change about measuring target exits in
the exit position.

### Fixed

- Exception that causes sbws to fall back to one measurement thread. We first
  tried fixing something in this area with `88fae60bc` but neglected to
remember that `.join()` wants only string arguments and can't handle a `None`.
So fix that.
- Exception when failing to get a relay's `ed25519_master_key` from Tor and
  trying to do `.rstrip()` on a None.
- `earliest_bandwidth` being the newest bw not the oldest (thanks juga0)
- `node_id` was missing the character "$" at the beginning

[Unreleased]: https://github.com/pastly/simple-bw-scanner/compare/v0.7.0...master
[0.7.0]: https://github.com/pastly/simple-bw-scanner/compare/v0.6.0...v0.7.0
[0.6.0]: https://github.com/pastly/simple-bw-scanner/compare/v0.5.0...v0.6.0
[0.5.0]: https://github.com/pastly/simple-bw-scanner/compare/v0.4.1...v0.5.0
[0.4.1]: https://github.com/pastly/simple-bw-scanner/compare/v0.4.0...v0.4.1<|MERGE_RESOLUTION|>--- conflicted
+++ resolved
@@ -9,16 +9,13 @@
 
 ### Fixed
 
-<<<<<<< HEAD
 - Update python minimal version in setup (#28043)
 
 ### Changed
 
 - Move ``examples/`` to ``docs/`` (#28040)
-=======
 - Number of results comparison and number of results away from each other are
   incorrect (#28041)
->>>>>>> a9deba5b
 
 ## [0.8.0] - 2018-10-08
 
